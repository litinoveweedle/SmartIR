--- conflicted
+++ resolved
@@ -143,806 +143,6 @@
     power_sensor: binary_sensor.ac_power
 ```
 
-<<<<<<< HEAD
-## Available codes for climate devices:
-The following are the code files created by the amazing people in the community. Before you start creating your own code file, try if one of them works for your device. **Please open an issue if your device is working and not included in the supported models.**
-Contributing to your own code files is welcome. However, we do not accept incomplete files as well as files related to MQTT controllers.
-
-#### Toyotomi
-| Code                               | Supported Models        | Controller |
-| ---------------------------------- | ----------------------- | ---------- |
-| [1000](../codes/climate/1000.json) | AKIRA GAN/GAG-A128 VL   | Broadlink  |
-| [1001](../codes/climate/1000.json) | AKIRA GAN/GAG A135FW ML | Broadlink  |
-
-#### Panasonic
-| Code                               | Supported Models                                                   | Controller |
-| ---------------------------------- | ------------------------------------------------------------------ | ---------- |
-| [1020](../codes/climate/1020.json) | CS-CE7HKEW<br>CS-CE9HKEW<br>CS-CE12HKEW<br>CS-PC24MKF<br>CS-C24PKF | Broadlink  |
-| [1021](../codes/climate/1021.json) | CS-RE9GKE<br>CS-RE12GKE<br> CS-RE9PKR<br>CSCU-Z25TKR               | Broadlink  |
-| [1022](../codes/climate/1022.json) | CS-Z25TK<br>CS-XN7SKJ                                              | Broadlink  |
-| [1023](../codes/climate/1023.json) | CS-HE9JKE<br>CS-HE12JKE<br>CS-HE9LKE                               | Broadlink  |
-| [1024](../codes/climate/1024.json) | CS-MRE7MKE                                                         | Broadlink  |
-| [1025](../codes/climate/1025.json) | CS-E18FKR                                                          | Broadlink  |
-| [1026](../codes/climate/1026.json) | CS-PC12QKT                                                         | Broadlink  |
-| [1027](../codes/climate/1027.json) | CS-SA9CKP                                                          | Broadlink  |
-| [1028](../codes/climate/1028.json) | CS-U9RKR<br>CS-U12RKR                                              | Broadlink  |
-| [1029](../codes/climate/1029.json) | CS-LJ22~LJ90BA2(YA2)<br>C8024-9921 (Remote)                        | Broadlink  |
-| [1030](../codes/climate/1030.json) | CS-E12JKDW <b>(Swing mode)</b>                                     | Broadlink  |
-| [1031](../codes/climate/1031.json) | SRK25ZMP-S<br>SRK35ZMP-S<br>SRK45ZMP-S                             | Broadlink  |
-
-#### General Electric
-| Code                               | Supported Models                                                                               | Controller |
-| ---------------------------------- | ---------------------------------------------------------------------------------------------- | ---------- |
-| [1040](../codes/climate/1040.json) | Unknown model                                                                                  | Broadlink  |
-| [1041](../codes/climate/1041.json) | AE1PH09IWF<br>AE0PH09IWO<br>AE1PH12IWF<br>AE0PH12IWO<br>AE4PH18IWF<br>AE4PH18IWF<br>AE5PH18IWO | Broadlink  |
-| [1042](../codes/climate/1042.json) | ASHA09LCC                                                                                      | Broadlink  |
-| [1043](../codes/climate/1043.json) | ASWX09LECA                                                                                     | Broadlink  |
-| [1044](../codes/climate/1044.json) | AHD08LXW1                                                                                      | Broadlink  |
-
-#### LG
-| Code                               | Supported Models                                                       | Controller |
-| ---------------------------------- | ---------------------------------------------------------------------- | ---------- |
-| [1060](../codes/climate/1060.json) | R09AWN<br>R24AWN<br>E09EK                                              | Broadlink  |
-| [1061](../codes/climate/1061.json) | Unknown model                                                          | Broadlink  |
-| [1062](../codes/climate/1062.json) | LG InverterV P12RK                                                     | Broadlink  |
-| [1063](../codes/climate/1063.json) | LG Inverter P12EP1, P12EU (AKB74955603 Remote)                         | Broadlink  |
-| [1064](../codes/climate/1064.json) | Unknown model                                                          | Broadlink  |
-| [1065](../codes/climate/1065.json) | LG LA080EC,LAXXXEC (AKB73598011 remote)                                | Broadlink  |
-| [1066](../codes/climate/1066.json) | LA090HYV<br>LA120HYV<br>LAN090HYV<br>LAN120HYV<br>(AKB73835312 remote) | Broadlink  |
-| [1067](../codes/climate/1067.json) | W12TCM                                                                 | Broadlink  |
-| [1068](../codes/climate/1068.json) | AKB74295303                                                            | Broadlink  |
-| [1069](../codes/climate/1069.json) | AKB74295304                                                            | Broadlink  |
-| [1070](../codes/climate/1070.json) | PC09SQ NSJ                                                             | Broadlink  |
-| [4060](../codes/climate/4060.json) | G09LH                                                                  | Xiaomi     |
-| [7062](../codes/climate/7062.json) | LG InverterV P12RK                                                     | ESPHome    |
-| [7065](../codes/climate/7065.json) | LG080EC<br>LG100EC<br>LG150EC<br>LG200EC                               | ESPHome    |
-
-#### Hitachi
-| Code                               | Supported Models                                                 | Controller |
-| ---------------------------------- | ---------------------------------------------------------------- | ---------- |
-| [1080](../codes/climate/1080.json) | RAC-50HK1                                                        | Broadlink  |
-| [1081](../codes/climate/1081.json) | RAC-10EH1<br>RAC-18EH1<br>RAS-10EH1<br>RAS-10EH3<br>RAS-18EH1    | Broadlink  |
-| [1082](../codes/climate/1082.json) | RAS-25YHA<br>RAS-35YHA                                           | Broadlink  |
-| [1083](../codes/climate/1083.json) | RAS-32CNH2                                                       | Broadlink  |
-| [1084](../codes/climate/1084.json) | RAS-DX18HDK<br>RAK-35RPC                                         | Broadlink  |
-| [1085](../codes/climate/1085.json) | RPA24B3BL                                                        | Broadlink  |
-| [1086](../codes/climate/1086.json) | RAC-36NK1<br>RAC-28NK1                                           | Broadlink  |
-| [1087](../codes/climate/1087.json) | RAS-E25YHAB<br>RAS-E35YHAB<br>RAS-E50YHAB                        | Broadlink  |
-| [1088](../codes/climate/1088.json) | RAF-25REX<br>RAF-35REX<br>RAF-50REX                              | Broadlink  |
-| [1089](../codes/climate/1089.json) | RAK-35RXE                                                        | Broadlink  |
-| [1090](../codes/climate/1090.json) | RAK-50RPE                                                        | Broadlink  |
-| [1091](../codes/climate/1091.json) | HSPE2700FCINV<br>HSPE3200FCINV<br>HSPE5400FCINV<br>HSPE6400FCINV | Broadlink  |
-
-#### Daikin
-| Code                               | Supported Models                                                                                                                                                                                                                                                   | Controller |
-| ---------------------------------- | ------------------------------------------------------------------------------------------------------------------------------------------------------------------------------------------------------------------------------------------------------------------ | ---------- |
-| [1100](../codes/climate/1100.json) | FTXS25CVMB<br>FTXS35CVMB<br>FTXS60BVMB<br>FVXS25BVMB                                                                                                                                                                                                               | Broadlink  |
-| [1101](../codes/climate/1101.json) | FTXS20LVMA<br>FTXS25LVMA<br>FTXS35LVMA<br>FTXS46LVMA<br>FTXS50LVMA<br>FTXS60LVMA<br>FTXS71LVMA<br>FTXS85LVMA<br>FTXS95LVMA<br>FTXM35M<br>FVXM35F<br>FVXS50FV1B<br> FTXL35J2V1B<br>FTXM25UVMA<br>FTXM35UVMA<br>FTXD25DVMA<br>FTXS35G2V1B<br>FTXM71UVMA<br>FTM09PV2S | Broadlink  |
-| [1102](../codes/climate/1102.json) | FTV20AXV14                                                                                                                                                                                                                                                         | Broadlink  |
-| [1103](../codes/climate/1103.json) | Unknown model                                                                                                                                                                                                                                                      | Broadlink  |
-| [1104](../codes/climate/1104.json) | TF25DVM                                                                                                                                                                                                                                                            | Broadlink  |
-| [1105](../codes/climate/1105.json) | FTX12NMVJU                                                                                                                                                                                                                                                         | Broadlink  |
-| [1106](../codes/climate/1106.json) | ATX20KV1B<br>ATX25KV1B<br>ATX35KV1B                                                                                                                                                                                                                                | Broadlink  |
-| [1107](../codes/climate/1107.json) | FTX25JAV1NB                                                                                                                                                                                                                                                        | Broadlink  |
-| [1108](../codes/climate/1108.json) | FTXG25EV1BS<br>FTXG35EV1BS<br>FTXG35EV1BW                                                                                                                                                                                                                          | Broadlink  |
-| [1109](../codes/climate/1109.json) | BRC4C158 (Remote)                                                                                                                                                                                                                                                  | Broadlink  |
-| [1110](../codes/climate/1110.json) | FTC15NV14<br>FTC20NV14<br>FTC25NV14<br>FTC35NV14                                                                                                                                                                                                                   | Broadlink  |
-| [1111](../codes/climate/1111.json) | FTE09NV25                                                                                                                                                                                                                                                          | Broadlink  |
-| [1112](../codes/climate/1112.json) | ATKC09TV2S<br>FTKQ12TV2S                                                                                                                                                                                                                                           | Broadlink  |
-| [1113](../codes/climate/1113.json) | FTXV35AV1B<br>FTXS09RL215                                                                                                                                                                                                                                          | Broadlink  |
-| [1114](../codes/climate/1114.json) | FTXM35UVMZ                                                                                                                                                                                                                                                         | Broadlink  |
-| [1115](../codes/climate/1115.json) | FTXB-C                                                                                                                                                                                                                                                             | Broadlink  |
-| [1116](../codes/climate/1116.json) | FCQ100KAVEA                                                                                                                                                                                                                                                        | Broadlink  |
-| [1117](../codes/climate/1117.json) | DTXF35TVMA                                                                                                                                                                                                                                                         | Broadlink  |
-| [1118](../codes/climate/1118.json) | ARC452A21<br>FTXS09LVJU<br>FTXS12LVJU<br>FTXS15LVJU<br>FTXS18LVJU<br>FTXS24LVJU<br>                                                                                                                                                                                | Broadlink  |
-| [1119](../codes/climate/1119.json) | FTXS60FVMA                                                                                                                                                                                                                                                         | Broadlink  |
-| [4100](../codes/climate/4100.json) | FTXS25CVMB<br>FTXS35CVMB<br>FTXS60BVMB<br>FVXS25BVMB                                                                                                                                                                                                               | Xiaomi     |
-| [4100](../codes/climate/4100.json) | FTXS25CVMB<br>FTXS35CVMB<br>FTXS60BVMB<br>FVXS25BVMB                                                                                                                                                                                                               | Xiaomi     |
-
-#### Mitsubishi Electric
-| Code                               | Supported Models                                                                                     | Controller |
-| ---------------------------------- | ---------------------------------------------------------------------------------------------------- | ---------- |
-| [1120](../codes/climate/1120.json) | MSZ-GL25VGD<br>MSZ-GL35VGD<br>MSZ-GL42VGD<br>MSZ-GL50VG<br>MSZ-GL60VGD<br>MSZ-GL71VGD<br>MSZ-GL80VGD | Broadlink  |
-| [1121](../codes/climate/1121.json) | MSZ-GA35VA                                                                                           | Broadlink  |
-| [1122](../codes/climate/1122.json) | MSZ-AP50VGKD                                                                                         | Broadlink  |
-| [1123](../codes/climate/1123.json) | SRK25ZSX<br>SRC25ZSX                                                                                 | Broadlink  |
-| [1124](../codes/climate/1124.json) | MSZ-SF25VE3<br>MSZ-SF35VE3<br>MSZ-SF42VE3<br>MSZ-SF50VE<br>MSZ-AP20VG                                | Broadlink  |
-| [1125](../codes/climate/1125.json) | MLZ-KP25VF<br>MLZ-KP35VF<br>MLZ-KP50VF                                                               | Broadlink  |
-| [1126](../codes/climate/1126.json) | MSX09-NV II <br> MSH-07RV <br> MSH-12RV <br> MS-24RV                                                 | Broadlink  |
-| [1127](../codes/climate/1127.json) | MSZ-HJ25VA                                                                                           | Broadlink  |
-| [1128](../codes/climate/1128.json) | MSZ-HJ25VA<br>MSZ-HJ35VA                                                                             | Broadlink  |
-| [1129](../codes/climate/1129.json) | MSZ-GE22VA<br>MSZ-EF35VE<br>MSZ-GL\*NA                                                               | Broadlink  |
-| [1130](../codes/climate/1130.json) | MS-SGD18VC                                                                                           | Broadlink  |
-| [1131](../codes/climate/1131.json) | PAR-FL32MA remote                                                                                    | Broadlink  |
-| [1132](../codes/climate/1132.json) | MSC-A12YV                                                                                            | Broadlink  |
-| [1133](../codes/climate/1133.json) | MSXY-FN10VE<br>MSXY-FN07VE<br>MSXY-FN13VE<br>MSXY-FN18VE <b>(Swing mode)</b> <br> MSY-GN18VF         | Broadlink  |
-| [1134](../codes/climate/1134.json) | MG-GN18VF<br>MS-GN18VF<br>MS-GN13VF                                                                  | Broadlink  |
-| [1135](../codes/climate/1135.json) | MSZ-GE60VAD<br>MSZ-GE71VAD<br>MSZ-GE80VAD                                                            | Broadlink  |
-| [1136](../codes/climate/1136.json) | MSXY-FP10VG<br>MSXY-FP13VG<br>MSXY-FP18VG                                                            | Broadlink  |
-| [1137](../codes/climate/1137.json) | MSZ-HR35VF (RH18A 903AL Remote)                                                                      | Broadlink  |
-| [1141](../codes/climate/1141.json) | MSZ-HR35VF (RH18A 247BL Remote)                                                                      | Broadlink  |
-| [1138](../codes/climate/1138.json) | MSZ-FD25VA-E2 (KM09D/0166901 Remote)                                                                 | Broadlink  |
-| [1139](../codes/climate/1139.json) | MLZ-KP series (SG176 Remote)                                                                         | Broadlink  |
-| [4129](../codes/climate/4129.json) | DXK18Z1-S                                                                                            | Xiaomi v2  |
-| [7124](../codes/climate/7124.json) | MSZ-SF25VE3<br>MSZ-SF35VE3<br>MSZ-SF42VE3<br>MSZ-SF50VE<br>MSZ-AP20VG                                | ESPHome    |
-
-
-#### Actron
-| Code                               | Supported Models | Controller |
-| ---------------------------------- | ---------------- | ---------- |
-| [1140](../codes/climate/1140.json) | Unknown model    | Broadlink  |
-
-#### Carrier
-| Code                               | Supported Models | Controller |
-| ---------------------------------- | ---------------- | ---------- |
-| [1160](../codes/climate/1160.json) | Unknown model    | Broadlink  |
-| [1161](../codes/climate/1161.json) | 40GKX-024RB      | Broadlink  |
-| [1162](../codes/climate/1162.json) | 42TVGS024-703    | Broadlink  |
-| [1163](../codes/climate/1163.json) | 40MAQ*           | Broadlink  |
-| [1164](../codes/climate/1164.json) | 42LUVH025N-1     | Broadlink  |
-
-#### Gree
-| Code                               | Supported Models                               | Controller  |
-| ---------------------------------- | ---------------------------------------------- | ----------- |
-| [1180](../codes/climate/1180.json) | Unknown model                                  | Broadlink   |
-| [1181](../codes/climate/1181.json) | Unknown model/Model: GWH09QB / YAN1F1 (Remote) | Broadlink   |
-| [1182](../codes/climate/1182.json) | Y512/Y502 (Remote)                             | Broadlink   |
-| [1183](../codes/climate/1183.json) | Smart inverter <b>(Swing mode)</b>             | Broadlink   |
-| [1184](../codes/climate/1184.json) | GWH09KF<br>GC-EAF09HR                          | Broadlink   |
-| [1185](../codes/climate/1185.json) | KFR-50LW<br>YAP1F2                             | Broadlink   |
-| [1186](../codes/climate/1186.json) | GWH18ACD-D3DNA 1M                              | Broadlink   |
-| [1187](../codes/climate/1187.json) | Unknown model                                  | Broadlink   |
-| [4180](../codes/climate/4180.json) | YB0FB2 (Remote)                                | Xiaomi      |
-| [4181](../codes/climate/4181.json) | YB1FA  (Remote)                                | Xiaomi (v2) |
-
-#### Tosot
-| Code                               | Supported Models | Controller |
-| ---------------------------------- | ---------------- | ---------- |
-| [1200](../codes/climate/1200.json) | Unknown model    | Broadlink  |
-
-#### Sungold
-| Code                               | Supported Models | Controller |
-| ---------------------------------- | ---------------- | ---------- |
-| [1220](../codes/climate/1220.json) | Unknown model    | Broadlink  |
-
-#### Consul
-| Code                               | Supported Models         | Controller |
-| ---------------------------------- | ------------------------ | ---------- |
-| [1240](../codes/climate/1240.json) | Unknown model            | Broadlink  |
-| [1241](../codes/climate/1241.json) | CBV12CBBNA<br>CBY12DBBNA | Broadlink  |
-
-#### Toshiba
-| Code                               | Supported Models                                                                                                                 | Controller |
-| ---------------------------------- | -------------------------------------------------------------------------------------------------------------------------------- | ---------- |
-| [1260](../codes/climate/1260.json) | RAS-13NKV-E / RAS-13NAV-E<br>RAS-13NKV-A / RAS-13NAV-A<br>RAS-16NKV-E / RAS-16NAV-E<br>RAS-16NKV-A / RAS-16NAV-A<br>RAS-M10SKV-E | Broadlink  |
-| [1261](../codes/climate/1261.json) | WH-TA05NE<br>WH-TA05LE<br>WH-TA11EJ                                                                                              | Broadlink  |
-| [1262](../codes/climate/1262.json) | RAC-PD0812CRRU<br>RAC-PD1013CWRU<br>RAC-PD1213CWRU<br>RAC-PD1414CWRU                                                             | Broadlink  |
-| [1263](../codes/climate/1263.json) | RAS-B07J2KVSG-E<br>RAS-B10J2KVSG-E<br>RAS-B13J2KVSG-E<br>RAS-B10SKVP-E                                                           | Broadlink  |
-| [1264](../codes/climate/1264.json) | RAS-13SKVR-A                                                                                                                     | Broadlink  |
-| [1265](../codes/climate/1265.json) | RAS-25SKVP2-ND<br>RAS-35SKVP2-ND                                                                                                 | Broadlink  |
-| [7260](../codes/climate/7260.json) | RAS-18NKV2-E                                                                                                                     | ESPHome    |
-
-#### Fujitsu
-| Code                               | Supported Models                                                        | Controller  |
-| ---------------------------------- | ----------------------------------------------------------------------- | ----------- |
-| [1280](../codes/climate/1280.json) | AR-RBE1E (Remote control)                                               | Broadlink   |
-| [1281](../codes/climate/1281.json) | AR-RY3 (Remote control)<br>AR-RAE1/AR-RAE1E<br>AR-RAH1U                 | Broadlink   |
-| [1282](../codes/climate/1282.json) | AR-JW11 (Remote control)                                                | Broadlink   |
-| [1283](../codes/climate/1283.json) | AR-AB5 (Remote control)                                                 | Broadlink   |
-| [1284](../codes/climate/1284.json) | AR-REG1U (Remote control)                                               | Broadlink   |
-| [1285](../codes/climate/1285.json) | AR-RCE1E (Remote control)                                               | Broadlink   |
-| [4285](../codes/climate/4285.json) | AR-RCE1E (Remote control)                                               | Xiaomi (v2) |
-| [7285](../codes/climate/7285.json) | AR-RCE1E (Remote control)                                               | ESPHome     |
-| [1286](../codes/climate/1286.json) | AR-JE5 (Remote control)                                                 | Broadlink   |
-| [1287](../codes/climate/1287.json) | AR-REB1E (Remote control)<br>AR-REM7E<br>AR-REW2E                       | Broadlink   |
-| [1288](../codes/climate/1288.json) | AR-REB1E (Remote control)                                               | Broadlink   |
-| [1289](../codes/climate/1289.json) | AR-REW1E (Remote control)                                               | Broadlink   |
-| [1290](../codes/climate/1290.json) | AR-RFL7J (Remote control)                                               | Broadlink   |
-| [1291](../codes/climate/1291.json) | AR-REF1E (Remote control)                                               | Broadlink   |
-| [1292](../codes/climate/1292.json) | AR-RY12 (Remote control) - <b>vertical and horizontal swing support</b> | Broadlink   |
-| [1293](../codes/climate/1293.json) | AR-REB1E (Remote control) - <b>vertical swing support</b>               | Broadlink   |
-
-#### Sharp
-| Code                               | Supported Models | Controller |
-| ---------------------------------- | ---------------- | ---------- |
-| [1300](../codes/climate/1300.json) | AY-B22DM         | Broadlink  |
-| [1301](../codes/climate/1301.json) | AY-X##BE         | Broadlink  |
-| [7300](../codes/climate/7300.json) | AH-AP9GMY        | ESPHome    |
-
-#### Haier
-| Code                               | Supported Models | Controller |
-| ---------------------------------- | ---------------- | ---------- |
-| [1320](../codes/climate/1320.json) | Unknown model    | Broadlink  |
-| [1321](../codes/climate/1321.json) | Top-Tech 14      | Broadlink  |
-| [1322](../codes/climate/1322.json) | HSU-09HPL03/R03  | Broadlink  |
-
-#### Tadiran
-| Code                               | Supported Models                       | Controller |
-| ---------------------------------- | -------------------------------------- | ---------- |
-| [1340](../codes/climate/1340.json) | Unknown model                          | Broadlink  |
-| [1341](../codes/climate/1341.json) | TAC490                                 | Broadlink  |
-| [1342](../codes/climate/1342.json) | 10i/15i/inv220a                        | Broadlink  |
-| [1343](../codes/climate/1343.json) | Alpha Series                           | Broadlink  |
-| [1344](../codes/climate/1344.json) | YB1FA Remote (Control) (Swing support) | Broadlink  |
-| [1345](../codes/climate/1345.json) | TAC-297 Remote (Control)               | Broadlink  |
-
-#### Springer
-| Code                               | Supported Models       | Controller |
-| ---------------------------------- | ---------------------- | ---------- |
-| [1360](../codes/climate/1360.json) | Split Hi Wall Maxiflex | Broadlink  |
-
-#### Midea
-| Code                               | Supported Models                                             | Controller |
-| ---------------------------------- | ------------------------------------------------------------ | ---------- |
-| [1380](../codes/climate/1380.json) | Unknown model                                                | Broadlink  |
-| [1381](../codes/climate/1381.json) | Unknown model                                                | Broadlink  |
-| [1382](../codes/climate/1382.json) | MSY-12HRDN1 (Works also for Kastron AC / Remote RG57A2/BGEF) | Broadlink  |
-| [1383](../codes/climate/1383.json) | KFR-35G                                                      | Broadlink  |
-| [1384](../codes/climate/1384.json) | MSMACU-18HRFN1-QRD0GW                                        | Broadlink  |
-| [1385](../codes/climate/1385.json) | R11HG/E                                                      | Broadlink  |
-| [1386](../codes/climate/1386.json) | KFR-32GW                                                     | Broadlink  |
-| [1387](../codes/climate/1387.json) | RG70E/BGEF (Remote)                                          | Broadlink  |
-| [1388](../codes/climate/1388.json) | 42MAQA09S5                                                   | Broadlink  |
-| [1389](../codes/climate/1389.json) | MAP05R1WWT                                                   | Broadlink  |
-| [1390](../codes/climate/1390.json) | RG52C1/BGE (Remote)                                          | Broadlink  |
-| [1391](../codes/climate/1391.json) | RG58E3/BGEF (Remote)                                         | Broadlink  |
-| [1392](../codes/climate/1392.json) | MPD-12CRN7                                                   | Broadlink  |
-| [1393](../codes/climate/1393.json) | Polario MPPHB-09CRN7-Q                                       | Broadlink  |
-| [1394](../codes/climate/1394.json) | RG70C/BGEF (Remote)                                          | Broadlink  |
-| [4380](../codes/climate/4380.json) | MCD-24HRN1-Q1<br>RAS-10N3KVR-E                               | Xiaomi     |
-| [4381](../codes/climate/4381.json) | RG70C1/BGEF                                                  | Xiaomi     |
-| [7386](../codes/climate/7386.json) | KFR-32GW                                                     | ESPHome    |
-
-#### Samsung
-| Code                               | Supported Models | Controller |
-| ---------------------------------- | ---------------- | ---------- |
-| [1400](../codes/climate/1400.json) | Unknown model    | Broadlink  |
-| [1401](../codes/climate/1401.json) | AR##HSF/JFS##    | Broadlink  |
-| [1402](../codes/climate/1402.json) | AR##TSHGAWK      | Broadlink  |
-| [1403](../codes/climate/1403.json) | AR##TXHZ##       | Broadlink  |
-| [1404](../codes/climate/1404.json) | AR##TSHZ##       | Broadlink  |
-| [1405](../codes/climate/1405.json) | AR##TSHQBURN     | Broadlink  |
-| [1406](../codes/climate/1406.json) | AQV12PWD         | Xiaomi     |
-
-#### Sintech
-| Code                               | Supported Models | Controller |
-| ---------------------------------- | ---------------- | ---------- |
-| [1420](../codes/climate/1420.json) | KFR-34GW         | Broadlink  |
-
-#### Akai
-| Code                               | Supported Models                                                                                              | Controller |
-| ---------------------------------- | ------------------------------------------------------------------------------------------------------------- | ---------- |
-| [1440](../codes/climate/1440.json) | Unknown model                                                                                                 | Broadlink  |
-| [1441](../codes/climate/1441.json) | TEM-26CHSAAK5<br>TEM-70CHSAAK5<br>TEM-26CHSAKA5<br>TEM-35CHSAKA<br>TEM-50CHSAKA<br>TEM-35CHSABH<br>TEM-35CHSF | Broadlink  |
-
-#### Alliance
-| Code                               | Supported Models | Controller |
-| ---------------------------------- | ---------------- | ---------- |
-| [1460](../codes/climate/1460.json) | Unknown model    | Broadlink  |
-
-#### Junkers
-| Code                               | Supported Models        | Controller |
-| ---------------------------------- | ----------------------- | ---------- |
-| [1480](../codes/climate/1480.json) | Excellence              | Broadlink  |
-| [1481](../codes/climate/1481.json) | Excellence (Auto Swing) | Broadlink  |
-
-#### Sanyo
-| Code                               | Supported Models | Controller |
-| ---------------------------------- | ---------------- | ---------- |
-| [1500](../codes/climate/1500.json) | Unknown          | Broadlink  |
-| [1501](../codes/climate/1501.json) | SAP-KR124EHEA    | Broadlink  |
-
-#### Hisense
-| Code                               | Supported Models                                     | Controller |
-| ---------------------------------- | ---------------------------------------------------- | ---------- |
-| [1520](../codes/climate/1520.json) | Unknown                                              | Broadlink  |
-| [1521](../codes/climate/1521.json) | Unknown                                              | Broadlink  |
-| [1522](../codes/climate/1522.json) | DG11R2-01 (Remote) (Also works for Zephyr ZE-18CA17) | Broadlink  |
-| [5520](../codes/climate/5520.json) | AS-07UR4SYDD815G                                     | LOOKin     |
-
-#### Whirlpool
-| Code                               | Supported Models | Controller |
-| ---------------------------------- | ---------------- | ---------- |
-| [1540](../codes/climate/1540.json) | SPIS412L         | Broadlink  |
-
-#### Tadiran
-| Code                               | Supported Models | Controller |
-| ---------------------------------- | ---------------- | ---------- |
-| [1560](../codes/climate/1560.json) | WIND 3P          | Broadlink  |
-
-#### Chigo
-| Code                               | Supported Models  | Controller  |
-| ---------------------------------- | ----------------- | ----------- |
-| [1580](../codes/climate/1580.json) | ZH/JT-03 (Remote) | Broadlink   |
-| [1581](../codes/climate/1581.json) | ZH/JT-03 (Remote) | Broadlink   |
-| [1582](../codes/climate/1582.json) | ZH/TT-14 (Remote) | Broadlink   |
-| [4580](../codes/climate/4580.json) | Unknown           | Xiaomi (v2) |
-
-#### Beko
-| Code                               | Supported Models | Controller |
-| ---------------------------------- | ---------------- | ---------- |
-| [1600](../codes/climate/1600.json) | BEVCA 120        | Broadlink  |
-| [1601](../codes/climate/1601.json) | BPAK 120         | Broadlink  |
-| [1602](../codes/climate/1602.json) | BXK 120          | Broadlink  |
-| [1603](../codes/climate/1603.json) | BXEU 090         | Broadlink  |
-
-#### Tornado
-| Code                               | Supported Models | Controller |
-| ---------------------------------- | ---------------- | ---------- |
-| [1620](../codes/climate/1620.json) | Unknown          | Broadlink  |
-| [1621](../codes/climate/1621.json) | Super Legend 40  | Broadlink  |
-| [1622](../codes/climate/1622.json) | Master-22 X      | Broadlink  |
-| [1623](../codes/climate/1623.json) | Inverter VRF     | Broadlink  |
-| [1624](../codes/climate/1624.json) | Saga by tornado  | Broadlink  |
-| [1625](../codes/climate/1625.json) | Inverter VRF BOX | Broadlink  |
-| [1626](../codes/climate/1626.json) | Master-35 X      | Broadlink  |
-
-#### Fujiko
-| Code                               | Supported Models | Controller |
-| ---------------------------------- | ---------------- | ---------- |
-| [1640](../codes/climate/1640.json) | Unknown          | Broadlink  |
-
-#### Royal
-| Code                               | Supported Models | Controller |
-| ---------------------------------- | ---------------- | ---------- |
-| [1660](../codes/climate/1660.json) | 08HPN1T1         | Broadlink  |
-| [1661](../codes/climate/1661.json) | RC-G25HN         | Broadlink  |
-
-#### Mitsubishi Heavy
-| Code                               | Supported Models                                     | Controller |
-| ---------------------------------- | ---------------------------------------------------- | ---------- |
-| [1680](../codes/climate/1680.json) | SRK25ZJ-S1<br>SRK13CRV-S1                            | Broadlink  |
-| [1681](../codes/climate/1681.json) | SRK71ZK-S                                            | Broadlink  |
-| [1682](../codes/climate/1681.json) | SRKM25H<br>SRK40HBE<br>RKS502A502<br>RKS502A503      | Broadlink  |
-| [1683](../codes/climate/1683.json) | DXK12ZMA-S                                           | Broadlink  |
-| [1684](../codes/climate/1684.json) | DXK24ZRA                                             | Broadlink  |
-| [1685](../codes/climate/1685.json) | SRK50ZS-S<br>DXKZ6W18                                | Broadlink  |
-| [1686](../codes/climate/1686.json) | SRK20ZSA-W<br>SRK25ZSA-W<br>SRK35ZSA-W<br>SRK50ZSA-W | Broadlink  |
-| [1687](../codes/climate/1687.json) | SRK35ZJX-S<br>SRK20ZJX-S                             | Broadlink  |
-| [1688](../codes/climate/1688.json) | SRK25ZSP-W<br>SRK35ZSP-W<br>SRK45ZSP-W               | Broadlink  |
-| [1689](../codes/climate/1689.json) | DXK12ZSA-W                                           | Broadlink  |
-| [1690](../codes/climate/1690.json) | FDUM VF2                                             | Broadlink  |
-| [1691](../codes/climate/1691.json) | SRK71ZRA-W                                           | Broadlink  |
-| [1692](../codes/climate/1692.json) | DXK12Z3-S<br>DXK09Z5-S<br>DXK15Z5-S                  | Broadlink  |
-
-#### Electrolux
-| Code                               | Supported Models                                                                                                                                                                             | Controller |
-| ---------------------------------- | -------------------------------------------------------------------------------------------------------------------------------------------------------------------------------------------- | ---------- |
-| [1700](../codes/climate/1700.json) | EACS/I-HAT/N3                                                                                                                                                                                | Broadlink  |
-| [1701](../codes/climate/1701.json) | EACS-HA                                                                                                                                                                                      | Broadlink  |
-| [1702](../codes/climate/1702.json) | QI/QE09F<br>QI/QE09R<br>QI/QE12F<br>QI/QE12R<br>QI/QE18F<br>QI/QE18R<br>QI/QE22F<br>QI/QE22R<br>XI/XE09F<br>XI/XE09R<br>XI/XE12F<br>XI/XE12R<br>XI/XE18F<br>XI/XE18R<br>XI/XE22F<br>XI/XE22R | Broadlink  |
-| [1703](../codes/climate/1703.json) | EXP26U758CW                                                                                                                                                                                  | Broadlink  |
-| [1704](../codes/climate/1704.json) | EPI12LEIWI                                                                                                                                                                                   | Broadlink  |
-
-#### Erisson
-| Code                               | Supported Models | Controller |
-| ---------------------------------- | ---------------- | ---------- |
-| [1720](../codes/climate/1720.json) | EC-S07T2         | Broadlink  |
-
-#### Kelvinator
-| Code                               | Supported Models                                                                                                 | Controller |
-| ---------------------------------- | ---------------------------------------------------------------------------------------------------------------- | ---------- |
-| [1740](../codes/climate/1740.json) | KSV25HRG (RG57A6/BGEF Remote)                                                                                    | Broadlink  |
-| [1741](../codes/climate/1741.json) | KSV26CRC<br/>KSV26HRC<br/>KSV35CRC<br/>KSV35HRC<br/>KSV53HRC<br/>KSV62HRC<br/>KSV70CRC<br/>KCV70HRC<br/>KSV80HRC | Broadlink  |
-| [7740](../codes/climate/7740.json) | KSV25HWH                                                                                                         | ESPHome    |
-
-#### Daitsu
-| Code                               | Supported Models                      | Controller |
-| ---------------------------------- | ------------------------------------- | ---------- |
-| [1760](../codes/climate/1760.json) | DS12U-RV (or any using R51M/E remote) | Broadlink  |
-| [1761](../codes/climate/1761.json) | DS-9KIDT                              | Broadlink  |
-| [1762](../codes/climate/1762.json) | ASD9KI-DT                             | Broadlink  |
-| [1763](../codes/climate/1763.json) | DOS12KIDB                             | Broadlink  |
-| [1764](../codes/climate/1764.json) | DS-12KIDC(WD)                         | Broadlink  |
-
-#### Trotec
-| Code                               | Supported Models                              | Controller |
-| ---------------------------------- | --------------------------------------------- | ---------- |
-| [1780](../codes/climate/1780.json) | YX1F6 (Remote)                                | Broadlink  |
-| [1781](../codes/climate/1781.json) | YX1F (Remote)                                 | Broadlink  |
-| [1782](../codes/climate/1782.json) | RG57H3(B)/BGCEF-M<br>PAC 2100 X<br>PAC 2600 X | Broadlink  |
-
-#### BALLU
-| Code                               | Supported Models    | Controller |
-| ---------------------------------- | ------------------- | ---------- |
-| [1800](../codes/climate/1800.json) | YKR-K/002E (Remote) | Broadlink  |
-| [1801](../codes/climate/1801.json) | BSD/in-09HN1_20Y    | Broadlink  |
-
-#### Riello
-| Code                               | Supported Models  | Controller |
-| ---------------------------------- | ----------------- | ---------- |
-| [1820](../codes/climate/1820.json) | WSI XN<br>RAR-3U4 | Broadlink  |
-
-#### Hualing
-| Code                               | Supported Models            | Controller |
-| ---------------------------------- | --------------------------- | ---------- |
-| [1840](../codes/climate/1840.json) | KFR-45GW/JNV<br>KFR-45G/JNV | Broadlink  |
-
-#### Simbio
-| Code                               | Supported Models | Controller |
-| ---------------------------------- | ---------------- | ---------- |
-| [1860](../codes/climate/1860.json) | Unknown          | Broadlink  |
-
-#### Saunier Duval
-| Code                               | Supported Models | Controller |
-| ---------------------------------- | ---------------- | ---------- |
-| [1880](../codes/climate/1880.json) | Unknown          | Broadlink  |
-
-#### TCL
-| Code                               | Supported Models  | Controller |
-| ---------------------------------- | ----------------- | ---------- |
-| [1900](../codes/climate/1900.json) | TAC-12CHSD/XA21I  | Broadlink  |
-| [1901](../codes/climate/1901.json) | TAC-12CHSD/XA71IN | Broadlink  |
-
-#### Aokesi
-| Code                               | Supported Models | Controller |
-| ---------------------------------- | ---------------- | ---------- |
-| [1920](../codes/climate/1920.json) | Unknown          | Broadlink  |
-
-#### Electra
-| Code                               | Supported Models               | Controller |
-| ---------------------------------- | ------------------------------ | ---------- |
-| [1940](../codes/climate/1940.json) | Unknown                        | Broadlink  |
-| [1941](../codes/climate/1941.json) | iGo                            | Broadlink  |
-| [1942](../codes/climate/1942.json) | Electra Classic                | Broadlink  |
-| [1943](../codes/climate/1943.json) | Electra Classic14              | Broadlink  |
-| [1944](../codes/climate/1944.json) | Electra Platinum Plus Inverter | Broadlink  |
-| [1945](../codes/climate/1945.json) | Unknown model (Swing support)  | Broadlink  |
-| [1946](../codes/climate/1946.json) | RC-3                           | Broadlink  |
-| [1947](../codes/climate/1947.json) | Electra Damper                 | Broadlink  |
-
-#### AUX
-| Code                               | Supported Models                                                             | Controller |
-| ---------------------------------- | ---------------------------------------------------------------------------- | ---------- |
-| [1960](../codes/climate/1960.json) | Unknown                                                                      | Broadlink  |
-| [1961](../codes/climate/1961.json) | AUX FREEDOM AUX-09FH                                                         | Broadlink  |
-| [1962](../codes/climate/1962.json) | iClima ICI-09A (YKR-H/101E remote) (Also works with Mundo Clima MUPR-12-H9A) | Broadlink  |
-
-#### Fuji
-| Code                               | Supported Models | Controller |
-| ---------------------------------- | ---------------- | ---------- |
-| [1980](../codes/climate/1980.json) | Unknown          | Broadlink  |
-
-#### Aeronik
-| Code                               | Supported Models     | Controller |
-| ---------------------------------- | -------------------- | ---------- |
-| [2000](../codes/climate/2000.json) | ASO-12IL<br>ASI-12IL | Broadlink  |
-
-#### Ariston
-| Code                               | Supported Models | Controller |
-| ---------------------------------- | ---------------- | ---------- |
-| [2020](../codes/climate/2020.json) | A-IFWHxx-IGX     | Broadlink  |
-
-#### Pioneer
-| Code                               | Supported Models                                                     | Controller |
-| ---------------------------------- | -------------------------------------------------------------------- | ---------- |
-| [2040](../codes/climate/2040.json) | WYS018GMFI17RL<br>WYS009GMFI17RL<br>CB018GMFILCFHD<br>CB012GMFILCFHD | Broadlink  |
-| [2041](../codes/climate/2041.json) | WT018GLFI19HLD                                                       | Broadlink  |
-#### Dimplex
-| Code                               | Supported Models | Controller |
-| ---------------------------------- | ---------------- | ---------- |
-| [2060](../codes/climate/2060.json) | GDPAC12RC        | Broadlink  |
-
-#### Sendo
-| Code                               | Supported Models | Controller |
-| ---------------------------------- | ---------------- | ---------- |
-| [2080](../codes/climate/2080.json) | SND-18IK         | Broadlink  |
-
-#### Mirage
-| Code                               | Supported Models   | Controller |
-| ---------------------------------- | ------------------ | ---------- |
-| [2100](../codes/climate/2100.json) | Magnum Inverter 19 | Broadlink  |
-
-#### Technibel
-| Code                               | Supported Models | Controller |
-| ---------------------------------- | ---------------- | ---------- |
-| [2120](../codes/climate/2120.json) | MPAF13A0R5IAA    | Broadlink  |
-
-#### Unionaire
-| Code                               | Supported Models | Controller |
-| ---------------------------------- | ---------------- | ---------- |
-| [2140](../codes/climate/2140.json) | Artify           | Broadlink  |
-
-#### Lennox
-| Code                               | Supported Models       | Controller |
-| ---------------------------------- | ---------------------- | ---------- |
-| [2160](../codes/climate/2160.json) | Unknown                | Broadlink  |
-| [2161](../codes/climate/2161.json) | LNMTE026V2             | Broadlink  |
-| [2162](../codes/climate/2162.json) | LNINVE052<br>LNINVC052 | Broadlink  |
-
-#### Hokkaido
-| Code                               | Supported Models | Controller |
-| ---------------------------------- | ---------------- | ---------- |
-| [2180](../codes/climate/2180.json) | LA09-DUAL H1     | Broadlink  |
-
-#### IGC
-| Code                               | Supported Models     | Controller |
-| ---------------------------------- | -------------------- | ---------- |
-| [2200](../codes/climate/2200.json) | RAK-12NH<br>RAK-18NH | Broadlink  |
-
-#### Blueridge
-| Code                               | Supported Models           | Controller |
-| ---------------------------------- | -------------------------- | ---------- |
-| [2220](../codes/climate/2220.json) | RG57A4<br>RG57A6<br>BGEFU1 | Broadlink  |
-
-#### Delonghi
-| Code                               | Supported Models        | Controller |
-| ---------------------------------- | ----------------------- | ---------- |
-| [2240](../codes/climate/2240.json) | PAC N82ECO<br>PAC AN111 | Broadlink  |
-| [2241](../codes/climate/2241.json) | PAC EM77                | Broadlink  |
-| [2242](../codes/climate/2242.json) | PAC AN140HPEW           | Broadlink  |
-| [2243](../codes/climate/2243.json) | DL3000                  | Broadlink  |
-
-#### Profio
-| Code                               | Supported Models | Controller |
-| ---------------------------------- | ---------------- | ---------- |
-| [2260](../codes/climate/2260.json) | Unknown          | Broadlink  |
-
-#### Hantech
-| Code                               | Supported Models | Controller |
-| ---------------------------------- | ---------------- | ---------- |
-| [2280](../codes/climate/2280.json) | A018-12KR2       | Broadlink  |
-| [2281](../codes/climate/2281.json) | A016-09KR2/A     | Broadlink  |
-
-#### Zanussi
-| Code                               | Supported Models     | Controller |
-| ---------------------------------- | -------------------- | ---------- |
-| [2300](../codes/climate/2300.json) | ZH/TT-02 (Remote)    | Broadlink  |
-| [2301](../codes/climate/2301.json) | ZACS/I-07 HPF/A17/N1 | Broadlink  |
-
-#### Whynter
-| Code                               | Supported Models                                                                   | Controller |
-| ---------------------------------- | ---------------------------------------------------------------------------------- | ---------- |
-| [2320](../codes/climate/2320.json) | ARC-08WB<br>ARC-10WB<br>ARC-126MD<br>ARC-126MDB<br>ARC-148MS                       | Broadlink  |
-| [2321](../codes/climate/2321.json) | ARC-12S<br>ARC-12SD<br>ARC-122DS<br>ARC-14S<br>ARC-141BG<br>ARC-143MX<br>ARC-101CW | Broadlink  |
-
-#### Vortex
-| Code                               | Supported Models | Controller |
-| ---------------------------------- | ---------------- | ---------- |
-| [2340](../codes/climate/2340.json) | VOR-12C3/407     | Broadlink  |
-
-#### Flouu
-| Code                               | Supported Models | Controller |
-| ---------------------------------- | ---------------- | ---------- |
-| [2360](../codes/climate/2360.json) | Unknown          | Broadlink  |
-
-#### Baxi
-| Code                               | Supported Models                                                      | Controller |
-| ---------------------------------- | --------------------------------------------------------------------- | ---------- |
-| [2380](../codes/climate/2380.json) | Unknown (It also works with Vortex VAI-A1221FFWR (YKR-H/009E remote)) | Broadlink  |
-
-#### Yamatsu
-| Code                               | Supported Models              | Controller |
-| ---------------------------------- | ----------------------------- | ---------- |
-| [2400](../codes/climate/2400.json) | YAM-12KDA<br>AUS-07C53R013L24 | Broadlink  |
-
-#### VS
-| Code                               | Supported Models | Controller |
-| ---------------------------------- | ---------------- | ---------- |
-| [2420](../codes/climate/2420.json) | YKR-F06          | Broadlink  |
-
-#### Vaillant
-| Code                               | Supported Models    | Controller |
-| ---------------------------------- | ------------------- | ---------- |
-| [2440](../codes/climate/2440.json) | ClimaVair VAI 8-025 | Broadlink  |
-
-#### FanWorld
-| Code                               | Supported Models  | Controller |
-| ---------------------------------- | ----------------- | ---------- |
-| [2460](../codes/climate/2460.json) | FanWorld FW6-3000 | Broadlink  |
-
-#### Rotenso
-| Code                               | Supported Models               | Controller |
-| ---------------------------------- | ------------------------------ | ---------- |
-| [2480](../codes/climate/2480.json) | Ukura<br>Maze (Remote control) | Broadlink  |
-
-#### Endesa
-| Code                               | Supported Models | Controller |
-| ---------------------------------- | ---------------- | ---------- |
-| [2500](../codes/climate/2500.json) | DGR11            | Broadlink  |
-
-#### Galanz
-| Code                               | Supported Models     | Controller |
-| ---------------------------------- | -------------------- | ---------- |
-| [2520](../codes/climate/2520.json) | GZ-1002B-E3 (Remote) | Broadlink  |
-
-#### Audinac
-| Code                               | Supported Models | Controller |
-| ---------------------------------- | ---------------- | ---------- |
-| [2540](../codes/climate/2540.json) | SP3500           | Broadlink  |
-
-#### Mistral
-| Code                               | Supported Models | Controller |
-| ---------------------------------- | ---------------- | ---------- |
-| [2560](../codes/climate/2560.json) | MPAC15CY28       | Broadlink  |
-
-#### Korel
-| Code                               | Supported Models | Controller |
-| ---------------------------------- | ---------------- | ---------- |
-| [2580](../codes/climate/2580.json) | KSAL2-09DCEH     | Broadlink  |
-
-#### Equation
-| Code                               | Supported Models | Controller |
-| ---------------------------------- | ---------------- | ---------- |
-| [2600](../codes/climate/2600.json) | RCH-143          | Broadlink  |
-
-#### Komeco
-| Code                               | Supported Models | Controller |
-| ---------------------------------- | ---------------- | ---------- |
-| [2620](../codes/climate/2620.json) | Unknown          | Broadlink  |
-
-#### Fisher
-| Code                               | Supported Models                            | Controller |
-| ---------------------------------- | ------------------------------------------- | ---------- |
-| [2640](../codes/climate/2640.json) | FPR-91DE4-R<br>FPR-121DE4-R<br>FPR-141DE4-R | Broadlink  |
-| [2641](../codes/climate/2641.json) | FSOAI-SU-90AE2                              | Broadlink  |
-
-#### Hyundai
-| Code                               | Supported Models | Controller |
-| ---------------------------------- | ---------------- | ---------- |
-| [2660](../codes/climate/2660.json) | HSE09PH5V        | Broadlink  |
-| [2661](../codes/climate/2661.json) | HY6INV           | Broadlink  |
-| [2662](../codes/climate/2662.json) | H-ARI22-09H      | Broadlink  |
-
-#### Apton
-| Code                               | Supported Models | Controller |
-| ---------------------------------- | ---------------- | ---------- |
-| [2680](../codes/climate/2680.json) | AFC-100T         | Broadlink  |
-
-#### Kolin
-| Code                               | Supported Models                     | Controller |
-| ---------------------------------- | ------------------------------------ | ---------- |
-| [2700](../codes/climate/2700.json) | RC-M7B1 (Remote) <b>(Swing mode)</b> | Broadlink  |
-| [8700](../codes/climate/8700.json) | KAG-145RSINV                         | ESPHome    |
-
-#### AEG
-| Code                               | Supported Models | Controller |
-| ---------------------------------- | ---------------- | ---------- |
-| [2720](../codes/climate/2720.json) | AXP35U538CW      | Broadlink  |
-
-#### Bosch
-| Code                               | Supported Models | Controller |
-| ---------------------------------- | ---------------- | ---------- |
-| [2740](../codes/climate/2740.json) | 5000i            | Broadlink  |
-
-#### Tristar
-| Code                               | Supported Models | Controller |
-| ---------------------------------- | ---------------- | ---------- |
-| [2760](../codes/climate/2760.json) | AC-5400          | Broadlink  |
-
-#### Xiaomi
-| Code                               | Supported Models | Controller |
-| ---------------------------------- | ---------------- | ---------- |
-| [2780](../codes/climate/2780.json) | KFR-35G/F3C1     | Broadlink  |
-
-#### Elgin
-| Code                               | Supported Models | Controller |
-| ---------------------------------- | ---------------- | ---------- |
-| [2800](../codes/climate/2800.json) | HVQI18B2IA       | Broadlink  |
-| [2801](../codes/climate/2801.json) | HVQI12B2FB       | Broadlink  |
-
-#### Pearl
-| Code                               | Supported Models | Controller |
-| ---------------------------------- | ---------------- | ---------- |
-| [2820](../codes/climate/2820.json) | EXGC24FCBC1      | Broadlink  |
-
-#### HTW
-| Code                               | Supported Models    | Controller |
-| ---------------------------------- | ------------------- | ---------- |
-| [2840](../codes/climate/2840.json) | HTWS035IX21D2-R32-I | Broadlink  |
-
-#### Senville
-| Code                               | Supported Models | Controller |
-| ---------------------------------- | ---------------- | ---------- |
-| [2860](../codes/climate/2860.json) | SENA/12HF/IZ     | Broadlink  |
-
-#### Bora
-| Code                               | Supported Models | Controller |
-| ---------------------------------- | ---------------- | ---------- |
-| [2880](../codes/climate/2880.json) | 18SRA-HE         | Broadlink  |
-
-#### Goodman
-| Code                               | Supported Models               | Controller |
-| ---------------------------------- | ------------------------------ | ---------- |
-| [2900](../codes/climate/2900.json) | MSH123E21AXAA<br>MST183E20ACAA | Broadlink  |
-
-#### Best
-| Code                               | Supported Models | Controller |
-| ---------------------------------- | ---------------- | ---------- |
-| [2920](../codes/climate/2920.json) | BSTS18CNE2       | Broadlink  |
-
-#### SAGA
-| Code                               | Supported Models | Controller |
-| ---------------------------------- | ---------------- | ---------- |
-| [2940](../codes/climate/2940.json) | SAGA-A-22(CH)    | Broadlink  |
-
-#### EcoAir
-| Code                               | Supported Models | Controller |
-| ---------------------------------- | ---------------- | ---------- |
-| [2960](../codes/climate/2960.json) | Unknown          | Broadlink  |
-
-#### Agratto
-| Code                               | Supported Models            | Controller |
-| ---------------------------------- | --------------------------- | ---------- |
-| [2980](../codes/climate/2980.json) | ECST12FR4-02 ECST19QFIR4-02 | Broadlink  |
-
-#### Philco
-| Code                               | Supported Models | Controller |
-| ---------------------------------- | ---------------- | ---------- |
-| [3000](../codes/climate/3000.json) | PAC9000ITQFM9W   | Broadlink  |
-
-#### Klasse
-| Code                               | Supported Models | Controller |
-| ---------------------------------- | ---------------- | ---------- |
-| [3020](../codes/climate/3020.json) | DOZ-S06JT        | Broadlink  |
-
-#### Viessmann
-| Code                               | Supported Models | Controller |
-| ---------------------------------- | ---------------- | ---------- |
-| [3040](../codes/climate/3040.json) | Vitoclima 300-S  | Broadlink  |
-
-#### HappyTree
-| Code                               | Supported Models | Controller |
-| ---------------------------------- | ---------------- | ---------- |
-| [3060](../codes/climate/3060.json) | TAC-12CHSD/XA81  | Broadlink  |
-
-### Voltas
-| Code                               | Supported Models         | Controller |
-| ---------------------------------- | ------------------------ | ---------- |
-| [3080](../codes/climate/3080.json) | INV/AC 1.5T 183V MZJ3 3S | Broadlink  |
-
-#### Cecotec
-| Code                               | Supported Models                     | Controller |
-| ---------------------------------- | ------------------------------------ | ---------- |
-| [3100](../codes/climate/3100.json) | EnergySilence 12000 AirClima (05290) | Broadlink  |
-
-### TechnoLux
-| Code                               | Supported Models | Controller |
-| ---------------------------------- | ---------------- | ---------- |
-| [4800](../codes/climate/4800.json) | KFR-25GW/F       | Xiaomi     |
-
-### Cooper & Hunter
-| Code                               | Supported Models | Controller |
-| ---------------------------------- | ---------------- | ---------- |
-| [3120](../codes/climate/3120.json) | Unknown          | Broadlink  |
-
-### Argo
-| Code                               | Supported Models | Controller |
-| ---------------------------------- | ---------------- | ---------- |
-| [3140](../codes/climate/3140.json) | Ulisse13         | Broadlink  |
-
-### Aqua Thermal
-| Code                               | Supported Models | Controller |
-| ---------------------------------- | ---------------- | ---------- |
-| [3160](../codes/climate/3160.json) | LM AURI-12       | Broadlink  |
-
-#### Devanti
-| Code                               | Supported Models | Controller |
-| ---------------------------------- | ---------------- | ---------- |
-| [3180](../codes/climate/3180.json) | WAC-05C-WH       | Broadlink  |
-
-#### Friedrich
-| Code                               | Supported Models | Controller |
-| ---------------------------------- | ---------------- | ---------- |
-| [3200](../codes/climate/3200.json) | CP12G10B         | Broadlink  |
-
-#### Mundoclima
-| Code                               | Supported Models                                                                                                     | Controller |
-| ---------------------------------- | -------------------------------------------------------------------------------------------------------------------- | ---------- |
-| [3220](../codes/climate/3220.json) | MUPR-09-H9A<br>MUPR-12-H9A<br>MUPR-18-H9A<br>MUPR-24-H9A<br>MUPR-09-H5A<br>MUPR-12-H5A<br>MUPR-18-H5A<br>MUPR-24-H5A | Broadlink  |
-
-#### Casper
-| Code                               | Supported Models | Controller |
-| ---------------------------------- | ---------------- | ---------- |
-| [3240](../codes/climate/3240.json) | SC-09FS32        | Broadlink  |
-
-#### Family
-| Code                               | Supported Models | Controller |
-| ---------------------------------- | ---------------- | ---------- |
-| [3260](../codes/climate/3260.json) | 12WIFI           | Broadlink  |
-=======
-## Available codes for Climate devices
->>>>>>> 677641fd
 
 The following are the code files created by the amazing people in the community. Before you start creating your own code file, try if one of them works for your device. **Please clone this repo and open Pull Request to include your own working and not included codes in the supported models.** Contributing to your own code files is most welcome.
 
